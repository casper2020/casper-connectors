/**
 * @file hub.c
 *
 * Copyright (c) 2011-2018 Cloudware S.A. All rights reserved.
 *
 * This file is part of casper-connectors.
 *
 * casper-connectors is free software: you can redistribute it and/or modify
 * it under the terms of the GNU Affero General Public License as published by
 * the Free Software Foundation, either version 3 of the License, or
 * (at your option) any later version.
 *
 * casper-connectors is distributed in the hope that it will be useful,
 * but WITHOUT ANY WARRANTY; without even the implied warranty of
 * MERCHANTABILITY or FITNESS FOR A PARTICULAR PURPOSE.  See the
 * GNU General Public License for more details.
 *
 * You should have received a copy of the GNU Affero General Public License
 * along with casper.  If not, see <http://www.gnu.org/licenses/>.
 */

#include "ev/hub/hub.h"

#include "ev/exception.h"

#include "osal/osalite.h"

#include <sstream> // std::stringstream

#ifdef __APPLE__
#pragma mark - PublishCallback
#endif

/**
 * @brief Default Constructor
 */
ev::hub::Hub::PublishCallback::PublishCallback (ev::Bridge& a_bridge, ev::hub::PublishStepCallback& a_callback)
    : ev::hub::PublishCallback(a_callback), bridge_(a_bridge)
{
    /* empty */
}

/**
 * @brief Destructor.
 */
ev::hub::Hub::PublishCallback::~PublishCallback ()
{
    /* empty */
}

/**
 * @brief This function will be called to perform two callbacks, on in this 'Hub' thread another in the 'main' thread.
 *
 * @param a_background
 * @param a_foreground
 */
void ev::hub::Hub::PublishCallback::Call (std::function<void*()> a_background,
                                          std::function<void(void* /* a_payload */, ev::hub::PublishStepCallback /* a_publish_step_callback */)> a_foreground)
{
    bridge_.CallOnMainThread(
                             [this, a_foreground](void* a_payload) {
                                 OSALITE_DEBUG_FAIL_IF_NOT_AT_MAIN_THREAD();
                                 a_foreground(a_payload, callback_);
                             },
                             a_background()
    );
}

#ifdef __APPLE__
#pragma mark - NextCallback
#endif

/**
 * @brief Default Constructor
 */
ev::hub::Hub::NextCallback::NextCallback (Bridge& a_bridge, ev::hub::NextStepCallback& a_callback)
    : ev::hub::NextCallback(a_callback), bridge_(a_bridge)
{
    /* empty */
}

/**
 * @brief Destructor.
 */
ev::hub::Hub::NextCallback::~NextCallback ()
{
    /* empty */
}

/**
 * @brief This function will be called to perform two callbacks, on in this 'Hub' thread another in the 'main' thread.
 *
 * @param a_background
 * @param a_foreground
 */
void ev::hub::Hub::NextCallback::Call (std::function<void*()> a_background,
                                  std::function<void(void* /* a_payload */, ev::hub::NextStepCallback /* a_publish_step_callback */)> a_foreground)
{
    bridge_.CallOnMainThread(
                             [this, a_foreground](void* a_payload) {
                                 OSALITE_DEBUG_FAIL_IF_NOT_AT_MAIN_THREAD();
                                 a_foreground(a_payload, callback_);
                             },
                             a_background()
    );
}

#ifdef __APPLE__
#pragma mark - DisconnectedCallback
#endif

/**
 * @brief Default Constructor
 */
ev::hub::Hub::DisconnectedCallback::DisconnectedCallback (ev::Bridge& a_bridge, ev::hub::DisconnectedStepCallback& a_callback)
    : ev::hub::DisconnectedCallback(a_callback), bridge_(a_bridge)
{
    /* empty */
}

/**
 * @brief Destructor.
 */
ev::hub::Hub::DisconnectedCallback::~DisconnectedCallback ()
{
    /* empty */
}

/**
 * @brief This function will be called to perform two callbacks, on in this 'Hub' thread another in the 'main' thread.
 *
 * @param a_background
 * @param a_foreground
 */
void ev::hub::Hub::DisconnectedCallback::Call (std::function<void*()> a_background,
                                               std::function<void(void* /* a_payload */, ev::hub::DisconnectedStepCallback /* a_publish_step_callback */)> a_foreground)
{
    bridge_.CallOnMainThread(
                             [this, a_foreground](void* a_payload) {
                                 OSALITE_DEBUG_FAIL_IF_NOT_AT_MAIN_THREAD();
                                 a_foreground(a_payload, callback_);
                             },
                             a_background()
    );
}

#ifdef __APPLE__
#pragma mark - Hub
#endif

//      19    :  3   :   3    :  3
// <invoke_id>:<mode>:<target>:<tag>
const char* const ev::hub::Hub::k_msg_no_payload_format_   = INT64_FMT_ZP(19) ":" UINT8_FMT_ZP(3) ":" UINT8_FMT_ZP(3) ":" UINT8_FMT_ZP(3);
// <invoke_id>:<mode>:<target>:<tag>:<obj_addr>
const char* const ev::hub::Hub::k_msg_with_payload_format_ = INT64_FMT_ZP(19) ":" UINT8_FMT_ZP(3) ":" UINT8_FMT_ZP(3) ":" UINT8_FMT_ZP(3) ":%p";
const size_t      ev::hub::Hub::k_msg_min_length_          = 31;

const int64_t     ev::hub::Hub::k_wake_msg_invalid_id_     = std::numeric_limits<int64_t>::min();

/**
 * @brief Default constructor.
 *
 * @param a_socket_file_name
 * @param a_bridge
 */
ev::hub::Hub::Hub (const std::string& a_name,
                   Bridge& a_bridge, const std::string& a_socket_file_name, std::atomic<int>& a_pending_callbacks_count)
    : name_(a_name), bridge_(a_bridge), thread_(nullptr), configured_(false), running_(false), aborted_(false), pending_callbacks_count_(a_pending_callbacks_count)
{
    event_base_                  = nullptr;
    hack_event_                  = nullptr;
    watchdog_event_              = nullptr;
    socket_file_name_            = a_socket_file_name;
    socket_event_                = nullptr;
    socket_buffer_               = nullptr;
    socket_buffer_length_        = 0;
    thread_id_                   = osal::ThreadHelper::k_invalid_thread_id_;
    one_shot_requests_handler_   = nullptr;
    keep_alive_requests_handler_ = nullptr;
    event_set_fatal_callback(ev::hub::Hub::EventFatalCallback);
#ifdef DEBUG
    event_set_log_callback(ev::hub::Hub::EventLogCallback);
#endif
}

/**
 * @brief Destructor.
 */
ev::hub::Hub::~Hub ()
{
    Stop(-1);
}

#ifdef __APPLE__
#pragma mark -
#endif

/**
 * @brief Start the hub.
 *
 * @param a_initialized_callback
 * @param a_next_step_callback
 * @param a_publish_step_callback
 * @param a_disconnected_step_callback
 * @param a_device_step_factory
 * @param a_device_limits_step_callback
 */
void ev::hub::Hub::Start (ev::hub::Hub::InitializedCallback a_initialized_callback,
                          ev::hub::NextStepCallback a_next_step_callback,
                          ev::hub::PublishStepCallback a_publish_step_callback,
                          ev::hub::DisconnectedStepCallback a_disconnected_step_callback,
                          ev::hub::DeviceFactoryStepCallback a_device_step_factory,
                          ev::hub::DeviceLimitsStepCallback a_device_limits_step_callback)
{
    initialized_callback_ = a_initialized_callback;
    if ( nullptr == initialized_callback_ ) {
        throw ev::Exception("Unable to start hub loop: missing mandatory argument '%s'!",
                            "a_initialized_callback");
    }

    if ( nullptr == a_next_step_callback ) {
        throw ev::Exception("Unable to start hub loop: missing mandatory argument '%s'!",
                            "a_next_step_callback");
    }

    if ( nullptr == a_publish_step_callback ) {
        throw ev::Exception("Unable to start hub loop: missing mandatory argument '%s'!",
                            "a_publish_step_callback");
    }

    if ( nullptr == a_disconnected_step_callback ) {
        throw ev::Exception("Unable to start hub loop: missing mandatory argument '%s'!",
                            "a_disconnected_step_callback");
    }

    if ( nullptr == a_device_step_factory ) {
        throw ev::Exception("Unable to start hub loop: missing mandatory argument '%s'!",
                            "a_device_factory");
    }

    stepper_.next_         = new ev::hub::Hub::NextCallback(bridge_, a_next_step_callback);
    stepper_.publish_      = new ev::hub::Hub::PublishCallback(bridge_, a_publish_step_callback);
    stepper_.disconnected_ = new ev::hub::Hub::DisconnectedCallback(bridge_, a_disconnected_step_callback);
    stepper_.factory_      = std::move(a_device_step_factory);
    stepper_.limits_       = std::move(a_device_limits_step_callback);

    try {

        if ( nullptr != thread_ ) {
            throw ev::Exception("Unable to start hub loop: alread running!");
        }

        if ( nullptr == event_base_ ) {
            event_base_ = event_base_new();
            if ( nullptr == event_base_ ) {
                throw ev::Exception("Unable to start hub loop: can't create 'base' event!");
            }
        }

        timeval tv;
        tv.tv_sec  = 365 * 24 * 3600;
        tv.tv_usec = 0;

        if ( nullptr != hack_event_ ) {
            event_free(hack_event_);
        }
        hack_event_ = evtimer_new(event_base_, ev::hub::Hub::LoopHackEventCallback, &hack_event_);
        if ( nullptr == hack_event_ ) {
            throw ev::Exception("Unable to start hub loop - can't create 'hack' event!");
        }
        const int rv = evtimer_add(hack_event_, &tv);
        if ( rv < 0 ) {
            throw ev::Exception("Unable to start hub loop: can't add 'hack' event - error code %d !",
                                rv);
        }

        if ( nullptr != watchdog_event_ ) {
            event_free(watchdog_event_);
        }
        watchdog_event_ = evtimer_new(event_base_, ev::hub::Hub::WatchdogCallback, this);
        if ( nullptr == watchdog_event_ ) {
            throw ev::Exception("Unable to start hub loop - can't create 'watchdog' event!");
        }
        const int wd_rv = evtimer_add(watchdog_event_, &tv);
        if ( wd_rv < 0 ) {
            throw ev::Exception("Unable to start hub loop: can't add 'watchdog' event - error code %d !",
                                wd_rv);
        }

        thread_ = new std::thread(&ev::hub::Hub::Loop, this);
        thread_->detach();

    } catch (const ev::Exception& a_ev_exception) {
        OSALITE_BACKTRACE();
        bridge_.ThrowFatalException(a_ev_exception);
    } catch (const std::bad_alloc& a_bad_alloc) {
        OSALITE_BACKTRACE();
        bridge_.ThrowFatalException(ev::Exception("C++ Bad Alloc: %s\n", a_bad_alloc.what()));
    } catch (const std::runtime_error& a_rte) {
        OSALITE_BACKTRACE();
        bridge_.ThrowFatalException(ev::Exception("C++ Runtime Error: %s\n", a_rte.what()));
    } catch (const std::exception& a_std_exception) {
        OSALITE_BACKTRACE();
        bridge_.ThrowFatalException(ev::Exception("C++ Standard Exception: %s\n", a_std_exception.what()));
    } catch (...) {
		OSALITE_BACKTRACE();
        bridge_.ThrowFatalException(ev::Exception(STD_CPP_GENERIC_EXCEPTION_TRACE()));
    }
}

/**
 * @brief Stop this hub.
 *
 * @param a_sig_no
 */
void ev::hub::Hub::Stop (int a_sig_no)
{

    OSALITE_DEBUG_TRACE("ev_hub", "~> Stop(a_sig_no=%d)...", a_sig_no);

    aborted_ = true;

    if ( -1 == a_sig_no && true == running_ ) {
        //
        // SIGKILL || SIGTERM
        //
        // - THEADS WILL STOP RUNNING
        // - NO POINT IN WAITING FOR A THREAD THAT WONT RUN!
        //
        if ( nullptr != event_base_ ) {
            event_active(watchdog_event_, EV_TIMEOUT, 0);
        }
        OSALITE_DEBUG_TRACE("ev_hub", "~> stop_cv_ locked from 'main' thread loop...");
        stop_cv_.Wait();
    }

    running_ = false;

    if ( nullptr != hack_event_ ) {
        event_free(hack_event_);
        hack_event_ = nullptr;
    }

    if ( nullptr != watchdog_event_ ) {
        event_free(watchdog_event_);
        watchdog_event_ = nullptr;
    }

    if ( nullptr != event_base_ ) {
        event_base_free(event_base_);
        event_base_ = nullptr;
    }

    if ( nullptr != thread_ ) {
        delete thread_;
        thread_ = nullptr;
    }

    socket_.Close();

    if ( nullptr != socket_buffer_ ) {
        delete [] socket_buffer_;
        socket_buffer_ = nullptr;
        socket_buffer_length_ = 0;
    }

    if ( nullptr != one_shot_requests_handler_ ) {
        delete one_shot_requests_handler_;
        one_shot_requests_handler_ = nullptr;
    }

    if ( nullptr != keep_alive_requests_handler_ ) {
        delete keep_alive_requests_handler_;
        keep_alive_requests_handler_ = nullptr;
    }

    handlers_.clear();

    if ( nullptr != stepper_.next_ ) {
        delete stepper_.next_;
        stepper_.next_ = nullptr;
    }

    if ( nullptr != stepper_.publish_ ) {
        delete stepper_.publish_;
        stepper_.publish_ = nullptr;
    }

    if ( nullptr != stepper_.disconnected_ ) {
        delete stepper_.disconnected_;
        stepper_.disconnected_ = nullptr;
    }

    stepper_.setup_   = nullptr;
    stepper_.factory_ = nullptr;

    OSALITE_DEBUG_TRACE("ev_hub", "<~ Stop()...");
}

#ifdef __APPLE__
#pragma mark -
#endif

/**
 * @brief Main loop for this hub.
 */
void ev::hub::Hub::Loop ()
{
    fault_msg_ = "";
<<<<<<< HEAD
    
    thread_id_ = osal::ThreadHelper::GetInstance().CurrentThreadID();
=======

#ifdef __APPLE__
    pthread_setname_np("ev::hub");
#endif
>>>>>>> 46076826
    
    osal::ThreadHelper::GetInstance().SetName(name_ + "::ev::hub");

    stepper_.setup_ = [this](ev::Device* a_device) {
        a_device->Setup(event_base_, [this] (const ev::Exception& a_ev_exception) {
            bridge_.ThrowFatalException(a_ev_exception);
        });
    };

    if ( nullptr != socket_event_ ) {
        event_free(socket_event_);
        socket_event_ = nullptr;
    }

    one_shot_requests_handler_   = new ev::hub::OneShotHandler(stepper_, thread_id_);
    keep_alive_requests_handler_ = new ev::hub::KeepAliveHandler(stepper_, thread_id_);

    if ( false == socket_.Create(socket_file_name_.c_str()) ) {
        fault_msg_  = "Can't open a socket, using ";
        fault_msg_ += socket_file_name_;
        fault_msg_ += " file: ";
        fault_msg_ += socket_.GetLastConfigErrorString();
        fault_msg_ += "!";
        goto finally;
    }

	if ( false == socket_.Bind() ) {
        fault_msg_  = "Unable to bind client: ";
        fault_msg_ += socket_.GetLastConfigErrorString();
        fault_msg_ += "!";
        goto finally;
    }

    if ( false == socket_.SetNonBlock() ) {
        fault_msg_  = "Unable to set socket non-block property: ";
        fault_msg_ += socket_.GetLastConfigErrorString();
        fault_msg_ += "!";
        goto finally;
    }

    socket_event_ = event_new(event_base_, socket_.GetFileDescriptor(), EV_READ | EV_PERSIST, DatagramEventHandlerCallback, this);
    if ( nullptr == socket_event_ ) {
        fault_msg_ = "Unable to create an event for datagram socket!";
        goto finally;
    }

    timeval tv;

    tv.tv_sec  = 15;
    tv.tv_usec = 0;

<<<<<<< HEAD

=======
>>>>>>> 46076826
    if ( 0 != event_add(socket_event_, &tv) ) {
        fault_msg_ = "Unable to add datagram socket event!";
        goto finally;
    }

    if ( 0 != fault_msg_.length() ) {
        goto finally;
    }

    try {
        initialized_callback_();
    } catch (const ev::Exception& a_ev_exception) {
        OSALITE_BACKTRACE();
        fault_msg_ = a_ev_exception.what();
        goto finally;
    } catch (const std::bad_alloc& a_bad_alloc) {
        OSALITE_BACKTRACE();
        fault_msg_ = "C++ Bad Alloc: ";
        fault_msg_ += a_bad_alloc.what();
        goto finally;
    } catch (const std::runtime_error& a_rte) {
        OSALITE_BACKTRACE();
        fault_msg_ = "C++ Runtime Error:";
        fault_msg_ += a_rte.what();
        goto finally;
    } catch (const std::exception& a_std_exception) {
        OSALITE_BACKTRACE();
        fault_msg_ = "C++ Standard Exception:";
        fault_msg_ += a_std_exception.what();
    }  catch (...) {
		OSALITE_BACKTRACE();
        fault_msg_ = STD_CPP_GENERIC_EXCEPTION_TRACE();
        goto finally;
    }

    running_  = true;
    handlers_ = { one_shot_requests_handler_, keep_alive_requests_handler_ };

#ifndef EVLOOP_NO_EXIT_ON_EMPTY
    #define EVLOOP_NO_EXIT_ON_EMPTY 0x04
#endif

    while ( false == aborted_ ) {

        int rv = event_base_loop(event_base_, EVLOOP_NO_EXIT_ON_EMPTY);
        OSALITE_DEBUG_TRACE("ev_hub", "~> event_base_loop=%d!", rv);
        switch (rv) {
            case -1: // ... error ...
                break;
            case  0: // ... success ...
                break;
            case  1: // ... no events registered ...
                break;
            default:
                break;
        }

    }

finally:

    OSALITE_DEBUG_TRACE("ev_hub", "~> closing socket %d!", socket_.GetFileDescriptor());

    socket_.Close();

    if ( nullptr !=  one_shot_requests_handler_ ) {
        delete one_shot_requests_handler_;
        one_shot_requests_handler_ = nullptr;
    }

    if ( nullptr != keep_alive_requests_handler_ ) {
        delete keep_alive_requests_handler_;
        keep_alive_requests_handler_ = nullptr;
    }

    handlers_.clear();

    if ( nullptr != socket_event_ ) {
        event_del(socket_event_);
        event_free(socket_event_);
        socket_event_ = nullptr;
    }

    if ( nullptr != event_base_ ) {
        event_base_free(event_base_);
        event_base_ = nullptr;
    }

    if ( 0 != fault_msg_.length() ) {
        bridge_.ThrowFatalException(ev::Exception(fault_msg_));
    }

    stop_cv_.Wake();

    running_ = false;

    OSALITE_DEBUG_TRACE("ev_hub", "~> stop_cv_ unlocked from thread loop...");
}

#ifdef __APPLE__
#pragma mark -
#endif

/**
 * @brief Perform a sanity check.
 */
void ev::hub::Hub::SanityCheck ()
{
    try {

        OSALITE_DEBUG_FAIL_IF_NOT_AT_THREAD(thread_id_);

        if ( nullptr != one_shot_requests_handler_ ) {
            one_shot_requests_handler_->SanityCheck();
        }

        if ( nullptr != keep_alive_requests_handler_ ) {
            keep_alive_requests_handler_->SanityCheck();
        }

    } catch (const ev::Exception& a_ev_exception) {
        OSALITE_BACKTRACE();
        bridge_.ThrowFatalException(a_ev_exception);
    } catch (const std::bad_alloc& a_bad_alloc) {
        OSALITE_BACKTRACE();
        bridge_.ThrowFatalException(ev::Exception("C++ Bad Alloc: %s\n", a_bad_alloc.what()));
    } catch (const std::runtime_error& a_rte) {
        OSALITE_BACKTRACE();
        bridge_.ThrowFatalException(ev::Exception("C++ Runtime Error: %s\n", a_rte.what()));
    } catch (const std::exception& a_std_exception) {
        OSALITE_BACKTRACE();
        bridge_.ThrowFatalException(ev::Exception("C++ Standard Exception: %s\n", a_std_exception.what()));
    } catch (...) {
		OSALITE_BACKTRACE();
        bridge_.ThrowFatalException(ev::Exception(STD_CPP_GENERIC_EXCEPTION_TRACE()));
    }
}

#ifdef __APPLE__
#pragma mark -
#endif

/**
 * @brief A function to be called if Libevent encounters a fatal internal error.
 *
 * @param a_error
 */
void ev::hub::Hub::EventFatalCallback (int a_error)
{
    for ( auto output : { stderr, stdout } ) {
        fprintf(output, "Event loop fatal error - code %d\n", a_error);
        fflush(output);
    }
    exit(-1);
}

/**
 * @brief A callback function used to intercept Libevent's log messages.
 *
 * @param a_severity
 * @param a_msg
 */
void ev::hub::Hub::EventLogCallback (int a_severity, const char* a_msg)
{
    const char* s;
    switch (a_severity) {
        case _EVENT_LOG_DEBUG: s = "debug"; break;
        case _EVENT_LOG_MSG:   s = "msg";   break;
        case _EVENT_LOG_WARN:  s = "warn";  break;
        case _EVENT_LOG_ERR:   s = "error"; break;
        default:               s = "?";     break; /* never reached */
    }
    fprintf(stderr, "Log: [%5s] %s\n", s, a_msg);
    fflush(stderr);
}

/**
 * @brief This is a hack to prevent event_base_loop from exiting;
 *         The flag EVLOOP_NO_EXIT_ON_EMPTY is somehow ignored, at least on Mac OS X.
 *
 * @param a_fd    A file descriptor or signal.
 * @param a_flags One or mode EV_* flags.
 * @param a_arg   User-supplied argument.
 */
void ev::hub::Hub::LoopHackEventCallback (evutil_socket_t /* a_fd */, short /* a_flags */, void* a_arg)
{
    timeval tv;
    tv.tv_sec  = 365 * 24 * 3600;
    tv.tv_usec = 0;
    event *ev = *(event **)a_arg;
    (void)evtimer_add(ev, &tv);
}

/**
 * @brief Handle datagram messages send by 'main' thread to ev::Hub thread.
 *
 * @param a_df
 * @param a_flags
 * @param a_arg
 */
void ev::hub::Hub::DatagramEventHandlerCallback (evutil_socket_t a_fd, short /* a_flags */, void* a_arg)
{
    ev::hub::Hub* self = (ev::hub::Hub*)a_arg;

    if ( self->socket_.GetFileDescriptor() != a_fd /* || a_flags != EV_READ */ ) {
        return;
    }

    if ( nullptr == self->socket_buffer_ ) {
        self->socket_buffer_        = new uint8_t[4096];
        self->socket_buffer_length_ = 4096;
    }

    int msg_received  = 0;
    int rx_count      = 0;
    int mgs_remaining = 0;

    // ... while bytes available ...
    while ( true ) {

        size_t length = 0;
        if ( false == self->socket_.Receive(self->socket_buffer_, self->socket_buffer_length_, length) ) {

            const int last_error = self->socket_.GetLastReceiveError();
            if ( EAGAIN == last_error ) {
                break;
            } else if ( 0 == last_error ) { // no messages are available to be received and the peer has performed an orderly shutdown
                // TODO CONNECTORS throw ev::Exception("No messages are available to be received and the peer has performed an orderly shutdown!");
                break;
            } else {
                throw ev::Exception("Unable to read data from socket : %d - %s!",
                                    last_error,
                                    self->socket_.GetLastReceiveErrorString().c_str()
                );
            }

        }

        mgs_remaining = ( std::atomic_fetch_add(&self->pending_callbacks_count_, -1) - 1 );
        msg_received += 1;
        rx_count     += length;

        OSALITE_DEBUG_TRACE("ev_hub",
                            "eh: received %d message(s) [ %d byte(s) ], pending %d message(s)",
                            msg_received, rx_count, mgs_remaining
                            );
        (void)mgs_remaining;


        // <invoke_id>:<mode>:<target>:<tag>:<obj_addr>

        // ... ensure message has the minimum length ...
        if ( length < k_msg_min_length_ ) {
            OSALITE_DEBUG_TRACE("ev_hub", "Skipping message... " SIZET_FMT " vs " SIZET_FMT,
                                length, k_msg_min_length_);
            continue;
        }

        const std::string message = std::string(reinterpret_cast<char*>(self->socket_buffer_), length);

        // ... split message required components ...

        const char* msg_ctr_ = message.c_str();

        // ... read: invoke id ...
        const char* invoke_id_ptr = msg_ctr_;
        if ( nullptr == invoke_id_ptr ) {
            self->bridge_.ThrowFatalException(ev::Exception("Invalid '%s' value: nullptr!", "invoke id"));
            return;
        }

        int     tmp_number;
        int64_t invoke_id;
        if ( 1 != sscanf(invoke_id_ptr, "%d:", &tmp_number) ) {
            self->bridge_.ThrowFatalException(ev::Exception("Unable to read '%s' value!", "invoke id"));
            return;
        }
        invoke_id = static_cast<uint64_t>(tmp_number);

        // ... read: mode, one of \link ev::Request::Mode \link  ...
        const char* mode_ptr = strchr(invoke_id_ptr, ':');
        if ( nullptr == mode_ptr ) {
            self->bridge_.ThrowFatalException(ev::Exception("Invalid '%s' value: nullptr!", "mode"));
            return;
        }
        mode_ptr = mode_ptr + sizeof(char);

        uint8_t mode;
        if ( 1 != sscanf(mode_ptr, "%d:", &tmp_number) ) {
            self->bridge_.ThrowFatalException(ev::Exception("Unable to read '%s' value!", "mode"));
            return;
        }
        mode = static_cast<uint8_t>(tmp_number);

        // ... read: target, one of ev::Object::Target ...
        const char* target_ptr = strchr(mode_ptr, ':');
        if ( nullptr == target_ptr ) {
            self->bridge_.ThrowFatalException(ev::Exception("Invalid '%s' value: nullptr!", "target"));
            return;
        }
        target_ptr = target_ptr + sizeof(char);

        uint8_t target;
        if ( 1 != sscanf(target_ptr, "%d:", &tmp_number) ) {
            self->bridge_.ThrowFatalException(ev::Exception("Unable to read '%s' value!", "target"));
            return;
        }
        target = static_cast<uint8_t>(tmp_number);
        // ... read: tag, uint8_t ...
        const char* tag_ptr = strchr(target_ptr, ':');
        if ( nullptr == tag_ptr ) {
            self->bridge_.ThrowFatalException(ev::Exception("Invalid '%s' value: nullptr!", "tag"));
            return;
        }
        tag_ptr = tag_ptr + sizeof(char);

        uint8_t tag;
        if ( 1 != sscanf(tag_ptr, "%d:", &tmp_number) ) {
            self->bridge_.ThrowFatalException(ev::Exception("Unable to read '%s' value!", "tag"));
            return;
        }
        tag = static_cast<uint8_t>(tmp_number);

        //
        // ... read object addr ...
        //
        ev::Request* request;
        const char* payload_ptr = strchr(tag_ptr, ':');
        if ( nullptr != payload_ptr ) {
            payload_ptr = payload_ptr + sizeof(char);
            void* object;
            if ( 1 != sscanf(payload_ptr, "%p", &object) ) {
                self->bridge_.ThrowFatalException(ev::Exception("Unable to read object address!"));
                return;
            }
            request = static_cast<ev::Request*>(object);
        } else {
            request = nullptr;
        }

        switch (static_cast<ev::Object::Target>(target)) {

            case ev::Object::Target::Redis:
            case ev::Object::Target::PostgreSQL:
            case ev::Object::Target::CURL:
            {
                if ( nullptr == request ) {
                    self->bridge_.ThrowFatalException(ev::Exception("Expecting a valid request, got nullptr!"));
                    return;
                }
                request->Set(/* a_invoke_id */invoke_id, /* a_tag */ tag);
                switch (static_cast<ev::Request::Mode>(mode)) {
                    case ev::Request::Mode::OneShot:
                        try {
                            self->one_shot_requests_handler_->Push(request);
                        } catch (const ev::Exception& a_ev_exception) {
                            OSALITE_BACKTRACE();
                            self->bridge_.ThrowFatalException(a_ev_exception);
                        } catch (const std::bad_alloc& a_bad_alloc) {
                            OSALITE_BACKTRACE();
                            self->bridge_.ThrowFatalException(ev::Exception("C++ Bad Alloc: %s\n", a_bad_alloc.what()));
                        } catch (const std::runtime_error& a_rte) {
                            OSALITE_BACKTRACE();
                            self->bridge_.ThrowFatalException(ev::Exception("C++ Runtime Error: %s\n", a_rte.what()));
                        } catch (const std::exception& a_std_exception) {
                            OSALITE_BACKTRACE();
                            self->bridge_.ThrowFatalException(ev::Exception("C++ Standard Exception: %s\n", a_std_exception.what()));
                        } catch (...) {
							OSALITE_BACKTRACE();
							self->bridge_.ThrowFatalException(ev::Exception(STD_CPP_GENERIC_EXCEPTION_TRACE()));
                        }
                        break;
                    case ev::Request::Mode::KeepAlive:
                        try {
                            self->keep_alive_requests_handler_->Push(request);
                        } catch (const ev::Exception& a_ev_exception) {
                            OSALITE_BACKTRACE();
                            self->bridge_.ThrowFatalException(a_ev_exception);
                        } catch (const std::bad_alloc& a_bad_alloc) {
                            OSALITE_BACKTRACE();
                            self->bridge_.ThrowFatalException(ev::Exception("C++ Bad Alloc: %s\n", a_bad_alloc.what()));
                        } catch (const std::runtime_error& a_rte) {
                            OSALITE_BACKTRACE();
                            self->bridge_.ThrowFatalException(ev::Exception("C++ Runtime Error: %s\n", a_rte.what()));
                        } catch (const std::exception& a_std_exception) {
                            OSALITE_BACKTRACE();
                            self->bridge_.ThrowFatalException(ev::Exception("C++ Standard Exception: %s\n", a_std_exception.what()));
                        } catch (...) {
							OSALITE_BACKTRACE();
							self->bridge_.ThrowFatalException(ev::Exception(STD_CPP_GENERIC_EXCEPTION_TRACE()));
                        }
                        break;
                    default:
                        OSALITE_BACKTRACE();
                        self->bridge_.ThrowFatalException(ev::Exception("Unknown target " UINT8_FMT " !", target));
                        return;
                }
                break;
            }

            case ev::Object::Target::NotSet:
            {
                try {

                    typedef struct _NextStepPayload {
                        int64_t invoke_id_;
                        uint8_t mode_;
                        uint8_t target_;
                        uint8_t tag_;

                    } NextStepPayload;

                    NextStepPayload* p = new NextStepPayload ({invoke_id, mode, target, tag});

                    self->stepper_.next_->Call(
                                               [self, p] () -> void* {
                                                   OSALITE_DEBUG_FAIL_IF_NOT_AT_THREAD(self->thread_id_);
                                                   return p;
                                               },
                                               [](void* a_payload, ev::hub::NextStepCallback a_callback) {
                                                   OSALITE_DEBUG_FAIL_IF_NOT_AT_MAIN_THREAD();
                                                   NextStepPayload* pp = static_cast<NextStepPayload*>(a_payload);
                                                   // ... return is ignore, because we did not transfer the 'result' object ( ownership ) ...
                                                   (void)a_callback(pp->invoke_id_, static_cast<ev::Object::Target>(pp->target_), pp->tag_, nullptr);

                                                   delete pp;
                                               }
                    );

                } catch (const ev::Exception& a_ev_exception) {
                    OSALITE_BACKTRACE();
                    self->bridge_.ThrowFatalException(a_ev_exception);
                } catch (const std::bad_alloc& a_bad_alloc) {
                    OSALITE_BACKTRACE();
                    self->bridge_.ThrowFatalException(ev::Exception("C++ Bad Alloc: %s\n", a_bad_alloc.what()));
                } catch (const std::runtime_error& a_rte) {
                    OSALITE_BACKTRACE();
                    self->bridge_.ThrowFatalException(ev::Exception("C++ Runtime Error: %s\n", a_rte.what()));
                } catch (const std::exception& a_std_exception) {
                    OSALITE_BACKTRACE();
                    self->bridge_.ThrowFatalException(ev::Exception("C++ Standard Exception: %s\n", a_std_exception.what()));
                } catch (...) {
					OSALITE_BACKTRACE();
					self->bridge_.ThrowFatalException(ev::Exception(STD_CPP_GENERIC_EXCEPTION_TRACE()));
                }
                break;
            }

            default:
            {
                OSALITE_BACKTRACE();
                self->bridge_.ThrowFatalException(ev::Exception("Unknown target " UINT8_FMT " !", target));
                return;
            }
        }

    }

    OSALITE_DEBUG_TRACE("ev_hub", "~> Idle...");
    self->one_shot_requests_handler_->Idle();
    self->keep_alive_requests_handler_->Idle();
}

/**
 * @brief Handle event to break base.
 *
 * @param a_df
 * @param a_flags
 * @param a_arg
 */
void ev::hub::Hub::WatchdogCallback (evutil_socket_t /* a_fd */, short /* a_flags */, void* a_arg)
{
    ev::hub::Hub* self = (ev::hub::Hub*)a_arg;

    OSALITE_DEBUG_TRACE("ev_hub", "~> Watchdog reporting for duty...");

    if ( true == self->aborted_ ) {
        OSALITE_DEBUG_TRACE("ev_hub", "~> Watchdog decision is... break it!");
        event_base_loopbreak(self->event_base_);
    } else {
        OSALITE_DEBUG_TRACE("ev_hub", "~> Watchdog decision is... let it lingering!");
        timeval tv;
        tv.tv_sec  = 365 * 24 * 3600;
        tv.tv_usec = 0;
        event *ev = *(event **)self->watchdog_event_;
        (void)evtimer_add(ev, &tv);
    }
}<|MERGE_RESOLUTION|>--- conflicted
+++ resolved
@@ -407,15 +407,8 @@
 void ev::hub::Hub::Loop ()
 {
     fault_msg_ = "";
-<<<<<<< HEAD
     
     thread_id_ = osal::ThreadHelper::GetInstance().CurrentThreadID();
-=======
-
-#ifdef __APPLE__
-    pthread_setname_np("ev::hub");
-#endif
->>>>>>> 46076826
     
     osal::ThreadHelper::GetInstance().SetName(name_ + "::ev::hub");
 
@@ -467,10 +460,7 @@
     tv.tv_sec  = 15;
     tv.tv_usec = 0;
 
-<<<<<<< HEAD
-
-=======
->>>>>>> 46076826
+
     if ( 0 != event_add(socket_event_, &tv) ) {
         fault_msg_ = "Unable to add datagram socket event!";
         goto finally;
