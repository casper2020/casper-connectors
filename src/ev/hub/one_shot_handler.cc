/**
 * @file one_shot_handler.cc
 *
 * Copyright (c) 2011-2018 Cloudware S.A. All rights reserved.
 *
 * This file is part of casper-connectors.
 *
 * casper-connectors is free software: you can redistribute it and/or modify
 * it under the terms of the GNU Affero General Public License as published by
 * the Free Software Foundation, either version 3 of the License, or
 * (at your option) any later version.
 *
 * casper-connectors is distributed in the hope that it will be useful,
 * but WITHOUT ANY WARRANTY; without even the implied warranty of
 * MERCHANTABILITY or FITNESS FOR A PARTICULAR PURPOSE.  See the
 * GNU General Public License for more details.
 *
 * You should have received a copy of the GNU Affero General Public License
 * along with casper.  If not, see <http://www.gnu.org/licenses/>.
 */

#include "ev/hub/one_shot_handler.h"

#include <sstream>
#include <algorithm> // std::find_if

#include "osal/osalite.h"

/**
 * @brief Default constructor.
 *
 * @param a_stepper_callbacks
 * @param a_thread_id
 */
ev::hub::OneShotHandler::OneShotHandler (ev::hub::StepperCallbacks& a_stepper_callbacks, osal::ThreadHelper::ThreadID a_thread_id)
    : ev::hub::Handler(a_stepper_callbacks, a_thread_id)
{
    OSALITE_DEBUG_FAIL_IF_NOT_AT_THREAD(thread_id_);
    supported_target_ = { ev::Object::Target::Redis, ev::Object::Target::PostgreSQL, ev::Object::Target::CURL };
    for ( auto map : { &cached_devices_, &in_use_devices_ } ) {
        for ( auto target : supported_target_ ) {
            auto it = (*map).find(target);
            if ( (*map).end() == it ) {
                (*map)[target] = new std::vector<ev::Device*>();
            }
            devices_limits_[target] = a_stepper_callbacks.limits_(target);
        }
    }
}

/**
 * @brief Destructor.
 */
ev::hub::OneShotHandler::~OneShotHandler ()
{
    OSALITE_DEBUG_FAIL_IF_NOT_AT_THREAD(thread_id_);
    // ... get rid of 'zombies' objects ...
    KillZombies();

    // ... release devices ...
    for ( auto map : { &cached_devices_, &in_use_devices_ } ) {
        for ( auto type : supported_target_ ) {
            auto it = (*map).find(type);
            if ( (*map).end() == it ) {
                continue;
            }
            while ( it->second->size() > 0 ) {
                delete (*it->second)[0];
                it->second->erase(it->second->begin());
            }
            delete it->second;
        }
        (*map).clear();
    }

    // ... just ptrs ...
    device_request_map_.clear();
    request_device_map_.clear();
}

#ifdef __APPLE__
#pragma mark - Inherited Virtual Method(s) / Function(s) - from ev::hub::Handler
#endif

/**
 * @brief This method will be called when the hub is idle.
 */
void ev::hub::OneShotHandler::Idle ()
{
    OSALITE_DEBUG_FAIL_IF_NOT_AT_THREAD(thread_id_);
    // ... push next ...
    Push();
    // ... publish pending ...
    Publish();
}

/**
 * @brief Push a request in to this handler, ( it's memory will be managed by this object ).
 *
 * @param a_request
 */
void ev::hub::OneShotHandler::Push (ev::Request* a_request)
{
    OSALITE_DEBUG_FAIL_IF_NOT_AT_THREAD(thread_id_);
    // ... keep track of it ...
    pending_requests_.push_back(a_request);
    // ... push next ...
    Push();
}

/**
 * @brief Perform a sanity check.
 */
void ev::hub::OneShotHandler::SanityCheck ()
{
    OSALITE_DEBUG_FAIL_IF_NOT_AT_THREAD(thread_id_);

    std::map<ev::Device*, size_t>  tmp_devices_map;
    std::map<ev::Request*, size_t> tmp_requests_map;

    //
    // 1st check
    //

    // ... count ...
    for ( auto map : { &cached_devices_, &in_use_devices_ } ) {

        for ( auto type : supported_target_ ) {

            auto it = (*map).find(type);
            if ( (*map).end() == it ) {
                continue;
            }

            for ( auto device : *it->second ) {
                auto tmp_map_it = tmp_devices_map.find(device);
                if ( tmp_devices_map.end() != tmp_map_it ) {
                    tmp_devices_map[device] = tmp_map_it->second + 1;
                } else {
                    tmp_devices_map[device] = 0;
                }
            }

        }

    }
    // ... check ...
    for ( auto it : tmp_devices_map ) {
        // ... if a device has more than one referece ...
        if ( it.second > 1 ) {
            // ... control maps are messed up ...
            throw ev::Exception("Device %p has more than one reference in control maps!",
                                static_cast<void*>(it.first)
            );
        }

    }
    tmp_devices_map.clear();

#ifdef OSALITE_DEBUG
    //
    // 2nd check
    //
    std::stringstream ss;
    std::string       fault_msg;

    // ... a request can only be located in one of the lists ...

    std::deque<ev::Request*> pending_requests;
    for ( auto request : pending_requests_ ) {
        pending_requests.push_back(request);
    }

    const auto deques = { &pending_requests, &completed_requests_, &rejected_requests_ };
    // ... zero out ...
    for ( auto deque : deques ) {
        for ( auto request : *deque ) {
            tmp_requests_map[request] = 0;
        }
    }
    // ... count ...
    for ( auto deque : deques ) {
        for ( auto request : *deque ) {
            tmp_requests_map[request] = tmp_requests_map[request] + 1;
            if ( tmp_requests_map[request] < 1 ) {
                // ... control maps are messed up ...
                ss << "Request " << static_cast<void*>(request) << " has more than one reference in control queues!";
                fault_msg = ss.str();
                // ... nothing else we can do here ...
                break;
            }
        }
        if ( 0 != fault_msg.length() ) {
            break;
        }
    }
    tmp_requests_map.clear();

    // ... report fault ...
    if ( 0 != fault_msg.length() ) {
        throw ev::Exception(fault_msg);
    }
#endif
}

#ifdef __APPLE__
#pragma mark - Inherited Virtual Method(s) / Function(s) from ev::Device::Listener
#endif

/**
 * @brief This method will be called when a device connection status has changed.
 *
 * @param a_status The new device connection status, one of \link ev::Device::ConnectionStatus \link.
 * @param a_device The device.
 */
void ev::hub::OneShotHandler::OnConnectionStatusChanged (const ev::Device::ConnectionStatus& a_status, ev::Device* a_device)
{
    OSALITE_DEBUG_FAIL_IF_NOT_AT_THREAD(thread_id_);

    std::stringstream ss;

    // ... if device is connected ...
    if ( ev::Device::ConnectionStatus::Connected == a_status ) {
        // ... ok ...
        return;
    }

    // ... expecting disconnected or error status only ...
    if ( not ( ev::Device::ConnectionStatus::Disconnected == a_status || ev::Device::ConnectionStatus::Error == a_status ) ) {
        // ... ??? ...
        return;
    }

    //
    // ... connection error or device disconnected ....
    //

    // ... sanity check required ...
    SanityCheck();

    // ... search for device ...
    bool found = false;
    for ( auto map : { &cached_devices_, &in_use_devices_ } ) {
        for ( auto it : *map ) {
            const auto device_it = std::find_if(it.second->begin(), it.second->end(), [a_device](const ev::Device* a_it_device) {
                return ( a_it_device == a_device );
            });
            if ( it.second->end() != device_it ) {
                it.second->erase(device_it);
                found = true;
                break;
            }
        }
        if ( true == found ) {
            break;
        }
    }

    // ... finally ...
    if ( false == found ) {
        // ... device not found ...
        ss << "Unable to delete device " << a_device << ", no reference at control maps!";
        // ... report fault ...
        throw ev::Exception(ss.str());
    }

    // ... promote devie to a 'zombie'
    zombies_.insert(a_device);

    // ... search for associated request ...
    const auto r_it = device_request_map_.find(a_device);
    if ( device_request_map_.end() != r_it ) {

        typedef struct {
            const int64_t            invoke_id_;
            const ev::Object::Target target_;
            const uint8_t            tag_;
        } Payload;

        // ... prepare callback payload ...
        Payload* payload = new Payload({r_it->second->GetInvokeID(), r_it->second->target_, r_it->second->GetTag()});

        // ... untrack ...
        Unlink(r_it->second);

        // ... issue callbacks ...
        stepper_.disconnected_->Call(
                                     [this, payload]() -> void* {
                                         OSALITE_DEBUG_FAIL_IF_NOT_AT_THREAD(thread_id_);
                                         return payload;
                                     },
                                     [](void* a_payload, ev::hub::DisconnectedStepCallback a_callback) {
                                         OSALITE_DEBUG_FAIL_IF_NOT_AT_MAIN_THREAD();
                                         Payload* r_payload = static_cast<Payload*>(a_payload);
                                         a_callback(
                                                    /* a_invoke_id */ r_payload->invoke_id_,
                                                    /* a_target    */ r_payload->target_,
                                                    /* a_tag       */ r_payload->tag_
                                                    );
                                         delete r_payload;
                                     }
        );
    }
}

/**
 * @brief This method will be called when a device received a result object and no one collected it.
 *
 * @param a_device
 * @param a_request
 * @param a_result
 *
 * @return True when the object ownership is accepted, otherwise it will be relased the this function caller.
 */
bool ev::hub::OneShotHandler::OnUnhandledDataObjectReceived (const ev::Device* /* a_device */, const ev::Request* /* a_request */, ev::Result* /* a_result */)
{
    // ... this function should not be called for this handler, if so it might be a bug ...
    // ... reject ownership of the data object ...
    return false;
}

#ifdef __APPLE__
#pragma mark -
#endif

/**
 * @brief Handle pushed requests.
 */
void ev::hub::OneShotHandler::Push ()
{
    OSALITE_DEBUG_FAIL_IF_NOT_AT_THREAD(thread_id_);

    // ... get rid of 'zombies' objects ...
    KillZombies();

    size_t idx = 0;

    // ...
    PurgeDevices();

    // ... now process next request(s) ....
    do {
        // ... no more requests?
        if ( 0 == pending_requests_.size() ) {
            // ... we're done ...
            break;
        }
        // ... peek next request ...
        ev::Request* current_request = pending_requests_[idx];
        // ... sanity check ...
        auto cached_device_for_type_it = cached_devices_.find(current_request->target_);
        if ( cached_devices_.end() == cached_device_for_type_it ) {
            // ... a vector should be ready !
            throw ev::Exception("Unexpected device 'cached' map state: nullptr!");
        }
        auto in_use_device_for_type_it = in_use_devices_.find(current_request->target_);
        if ( in_use_devices_.end() == in_use_device_for_type_it ) {
            // ... a vector should be ready !
            throw ev::Exception("Unexpected device 'in-use' map state: nullptr!");
        }
        const size_t in_use_devices_cnt = in_use_device_for_type_it->second->size();
        // ... limit reached?
        const auto limits_it          = devices_limits_.find(current_request->target_);
        size_t     max_devices_in_use = 2;
        if ( devices_limits_.end() != limits_it ) {
            max_devices_in_use = limits_it->second;
        }
        // ... if limit reached ...
        if ( in_use_devices_cnt >= max_devices_in_use ) {
            // ... give a chance to other kind of requests to be handled ...
            idx++;
            continue;
        }
        // ... remove it ...
        pending_requests_.erase(pending_requests_.begin() + idx);
        ++idx;
        // ... connect device for request ...
        switch (current_request->target_) {

            case ev::Object::Target::Redis:
            case ev::Object::Target::PostgreSQL:
            {
                if ( ev::Request::Control::Invalidate == current_request->control_ ) {
                    // ... first invalidate all connections for specific target ...
                    InvalidateDevices(current_request->target_);
                    // ... then untrack request ...
                    Unlink(current_request);
                    // ... mark as completed ...
                    completed_requests_.push_back(current_request);
                    // ... forget it ...
                    current_request = nullptr;
                    // ... sanity check required ...
                    SanityCheck();
                    // ... publish result now ...
                    Publish();
                    break;
                }
            }
            case ev::Object::Target::CURL:
            {
                ev::Device* device;
                bool        new_device;
                if ( 0 == cached_device_for_type_it->second->size() ) {
                    device     = stepper_.factory_(current_request);
                    new_device = true;
                } else {
                    device     = (*cached_device_for_type_it->second)[0];
                    new_device = false;
                    cached_device_for_type_it->second->erase(cached_device_for_type_it->second->begin());
                }

                // ... ensure deice exists ...
                if ( nullptr == device ) {
                    // ... a device must be ready!
                    throw ev::Exception("Unexpected device 'in-use' map state: nullptr!");
                }

                // ... setup device ...
                stepper_.setup_(device);

                // ... listen to connection status changes ...
                device->SetListener(this);

                Link(current_request, device);

                const ev::Device::Status connect_rv = device->Connect([this, current_request](const ev::Device::ConnectionStatus& a_status, ev::Device* a_device) {

                    bool success = ( ev::Device::ConnectionStatus::Connected == a_status );
                    if ( true == success ) {
                        const ev::Device::Status exec_rv = a_device->Execute(
                                                                             [this, current_request, a_device] (const ev::Device::ExecutionStatus& a_exec_status, ev::Result* a_exec_result) {

                                                                                 OSALITE_DEBUG_FAIL_IF_NOT_AT_THREAD(thread_id_);

                                                                                 (void)a_exec_status;

                                                                                 const auto target = current_request->target_;

                                                                                 Unlink(current_request);

                                                                                 current_request->AttachResult(a_exec_result);

                                                                                 // ... mark request as completed ...
                                                                                 completed_requests_.push_back(current_request);
                                                                                 // ... remove device from 'in use' map ...
                                                                                 auto i_u_it = in_use_devices_.find(target);
                                                                                 if ( in_use_devices_.end() != i_u_it ) {
                                                                                     for ( auto device_it = i_u_it->second->begin(); i_u_it->second->end() != device_it ; device_it ++  ) {
                                                                                         if ( (*device_it) == a_device ) {
                                                                                             i_u_it->second->erase(device_it);
                                                                                             break;
                                                                                         }
                                                                                     }
                                                                                 }

                                                                                 // ... and add it to 'cached' map
                                                                                 if ( false == a_device->Reusable() ) {
                                                                                     // ... device already unlinked ...
                                                                                     // ... we're no longer tracking it ...
                                                                                     // ... it should be deleted after this callback ...
                                                                                     a_device->SetUntracked();
                                                                                 } else {
                                                                                     cached_devices_[target]->push_back(a_device);
                                                                                 }

                                                                                 // ... sanity check required ...
                                                                                 SanityCheck();

                                                                                 // ... publish results now ...
                                                                                 Publish();
                                                                             },
                                                                             current_request
                        );
                        success = ( ev::Device::Status::Async == exec_rv );
                    }

                    OSALITE_DEBUG_TRACE("ev_one_shot_handler",
                                        "{ %d } : [%c] | # %d / %d ",
                                        (int)current_request->target_, a_device->Reusable() ? ' ' : 'x',
                                        (int)a_device->ReuseCount(), (int)a_device->MaxReuse()
                    );

                    if ( false == success ) {

                        const auto target = current_request->target_;

                        auto i_u_it = in_use_devices_.find(target);
                        if ( in_use_devices_.end() != i_u_it ) {
                            for ( auto device_it = i_u_it->second->begin(); i_u_it->second->end() != device_it ; device_it ++  ) {
                                if ( (*device_it) == a_device ) {
                                    i_u_it->second->erase(device_it);
                                    break;
                                }
                            }
                        }

                        ev::Result* result = new ev::Result(target);
                        result->AttachDataObject(a_device->DetachLastError());
                        current_request->AttachResult(result);

                        // ... untrack ...
                        Unlink(current_request);
                        // ... keep track of this request ...
                        rejected_requests_.push_back(current_request);
                        // dont need to current_request = nullptr; we're at another context ...

                        // ... and add it to 'cached' map
                        if ( false == a_device->Reusable() ) {
                            // ... no longer usable ...
                            // ... device already unlinked ...
                            // ... it's safe to delete it now ...
                            delete a_device;
                        } else {
                            // ... keep track of the device ...
                            cached_devices_[target]->push_back(a_device);
                        }

                        // ... sanity check required ...
                        SanityCheck();
                        // ... publish results now ...
                        Publish();
                    }

                });

                if ( ev::Device::Status::Async == connect_rv || ev::Device::Status::Nop == connect_rv ) {
                    // ... keep track of the device ...
                    in_use_devices_[current_request->target_]->push_back(device);
                    // ... sanity check required ...
                    SanityCheck();
                    // ... it's an async request ...
                    continue;
                }

                // ... untrack ...
                Unlink(current_request);

                ev::Result* result = new ev::Result(current_request->target_);
                result->AttachDataObject(device->DetachLastError());
                current_request->AttachResult(result);

                // ... request wont run ...
                if ( true == new_device ) {
                    // ... new device is invalid ...
                    delete device;
                } else {
                    // ... keep track of the device ...
                    cached_devices_[current_request->target_]->push_back(device);
                }

                // ... keep track of this request ...
                rejected_requests_.push_back(current_request);
                current_request = nullptr;
                // ... sanity check required ...
                SanityCheck();
                // ... publish results now ...
                Publish();
                // ... let it exit switch, to process rejected request ....
                break;
            }

            default:
            {
                // ... keep track of this request ...
                rejected_requests_.push_back(current_request);
                current_request = nullptr;
                // ... sanity check required ...
                SanityCheck();
                // ... publish results now ...
                Publish();
                break;
            }
        }

        // ... untrack ...
        Unlink(current_request);

        // ... if no one picked this object ....
        if ( nullptr != current_request ) {
            rejected_requests_.push_back(current_request);
            // ... sanity check required ...
            SanityCheck();
            // ... publish results now ...
            Publish();
        }

        // ... next ...

    } while ( idx < pending_requests_.size() );
<<<<<<< HEAD

=======
    
    // ... publish results now ...
    Publish();
    
>>>>>>> 46076826
}


/**
 * @brief Pull a 'completed' request from this handler, ( it's memory MUST be managed by called of this object ).
 *
 * @param o_request All 'completed' requests.
 */
void ev::hub::OneShotHandler::Publish ()
{
    OSALITE_DEBUG_FAIL_IF_NOT_AT_THREAD(thread_id_);

    // ... get rid of 'zombies' objects ...
    KillZombies();

    // ... if nothing to publish ...
    if ( 0 == ( completed_requests_.size() + rejected_requests_.size() ) ) {
        // ... we're done ...
        return;
    }

    std::deque<ev::Request*>* p_requests = new std::deque<ev::Request*>();

    // ... first check if we have completed requests ...
    if ( completed_requests_.size() > 0 ) {
        while ( completed_requests_.size() > 0 ) {
            (*p_requests).push_back(completed_requests_.front());
            completed_requests_.pop_front();
        }
    }
    // ... now check if we have rejected requests ...
    if ( rejected_requests_.size() > 0 ) {
        while ( rejected_requests_.size() > 0 ) {
            (*p_requests).push_back(rejected_requests_.front());
            rejected_requests_.pop_front();
        }
    }

    stepper_.next_->Call(
                         [this, p_requests] () -> void* {
                             OSALITE_DEBUG_FAIL_IF_NOT_AT_THREAD(thread_id_);
                             return p_requests;
                         },
                         [](void* a_payload, ev::hub::NextStepCallback a_callback) {
                             OSALITE_DEBUG_FAIL_IF_NOT_AT_MAIN_THREAD();
                             // ... for all requests for a specific handler ...
                             std::deque<ev::Request*>* requests = static_cast<std::deque<ev::Request*>*>(a_payload);
                             while ( requests->size() > 0 ) {
                                 ev::Request* request = requests->front();
                                 ev::Result*  detached_result = request->DetachResult();
                                 // ... we're transfering the 'result' object ( ownership ) ...
                                 if ( false == a_callback(request->GetInvokeID(), request->target_, request->GetTag(), detached_result) ) {
                                     // ... ownership transfer was refused ...
                                     delete detached_result;
                                 }
                                 delete request;
                                 requests->pop_front();
                             }
                             delete requests;
                         }
    );
}

/**
 * @brief Link a \link ev::Request \link to a \link ev::Device \link.
 *
 * @param a_request
 * @param a_device
 */
void ev::hub::OneShotHandler::Link (Request* a_request, Device* a_device)
{
    OSALITE_DEBUG_FAIL_IF_NOT_AT_THREAD(thread_id_);
    request_device_map_[a_request] = a_device;
    device_request_map_[a_device]  = a_request;
    OSALITE_ASSERT(request_device_map_.size() == device_request_map_.size());
}

/**
 * @brief Unlink a \link ev::Request \link from a \link ev::Device \link.
 *
 * @param a_request
 * @param a_device
 */
void ev::hub::OneShotHandler::Unlink (Request* a_request)
{
    OSALITE_DEBUG_FAIL_IF_NOT_AT_THREAD(thread_id_);
    const auto r_it = request_device_map_.find(a_request);
    if ( request_device_map_.end() != r_it ) {
        const auto d_it = device_request_map_.find(r_it->second);
        if ( device_request_map_.end() != d_it ) {
            device_request_map_.erase(d_it);
        }
        request_device_map_.erase(r_it);
    }
    OSALITE_ASSERT(request_device_map_.size() == device_request_map_.size());
}

/**
 * @brief Release 'zombie' objects.
 */
void ev::hub::OneShotHandler::KillZombies ()
{
    for ( auto device : zombies_ ) {
        delete device;
    }
    zombies_.clear();
}

#ifdef __APPLE__
#pragma mark -
#endif

/**
 * @brief Invalidate devices for a specific target.
 *
 * @param a_target
 */
void ev::hub::OneShotHandler::InvalidateDevices (const ev::Object::Target a_target)
{
    const auto cached_it = cached_devices_.find(a_target);
    if ( cached_devices_.end() != cached_it ) {
        for ( auto device_it = (*cached_it->second).begin(); device_it != (*cached_it->second).end(); ++device_it ) {
            (*device_it)->InvalidateReuse();
        }
    }
    const auto in_use_it = in_use_devices_.find(a_target);
    if ( in_use_devices_.end() != in_use_it ) {
        for ( auto device_it = (*in_use_it->second).begin(); device_it != (*in_use_it->second).end(); ++device_it ) {
            (*device_it)->InvalidateReuse();
        }
    }
    PurgeDevices();
}

/**
 * @brief Iterate all cached devices and delete them.
 */
void ev::hub::OneShotHandler::PurgeDevices ()
{
    for ( auto it : cached_devices_ ) {
        for ( auto device_it = (*it.second).begin(); device_it != (*it.second).end(); ) {
            if ( false == (*device_it)->Reusable() ) {
                delete (*device_it);
                device_it = (*it.second).erase(device_it);
            } else {
                ++device_it;
            }
        }
    }
}<|MERGE_RESOLUTION|>--- conflicted
+++ resolved
@@ -587,14 +587,10 @@
         // ... next ...
 
     } while ( idx < pending_requests_.size() );
-<<<<<<< HEAD
-
-=======
     
     // ... publish results now ...
     Publish();
     
->>>>>>> 46076826
 }
 
 
