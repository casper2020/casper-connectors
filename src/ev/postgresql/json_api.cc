/**
 * @file jsonapi.cc - PostgreSQL
 *
 * Copyright (c) 2011-2018 Cloudware S.A. All rights reserved.
 *
 * This file is part of casper-connectors.
 *
 * casper-connectors is free software: you can redistribute it and/or modify
 * it under the terms of the GNU Affero General Public License as published by
 * the Free Software Foundation, either version 3 of the License, or
 * (at your option) any later version.
 *
 * casper-connectors is distributed in the hope that it will be useful,
 * but WITHOUT ANY WARRANTY; without even the implied warranty of
 * MERCHANTABILITY or FITNESS FOR A PARTICULAR PURPOSE.  See the
 * GNU General Public License for more details.
 *
 * You should have received a copy of the GNU Affero General Public License
 * along with casper.  If not, see <http://www.gnu.org/licenses/>.
 */

#include "ev/postgresql/json_api.h"

#include "ev/postgresql/request.h"
#include "ev/postgresql/reply.h"
#include "ev/postgresql/error.h"

#include <algorithm>

#include <sstream>

#include <functional> // std::bind

/**
 * @brief Default constructor.
 *
 * @param a_loggable_data_ref
 * @param a_enable_task_cancellation
 */
::ev::postgresql::JSONAPI::JSONAPI (const ::ev::Loggable::Data& a_loggable_data_ref, bool a_enable_task_cancellation)
    : loggable_data_ref_(a_loggable_data_ref), enable_task_cancellation_(a_enable_task_cancellation)
{
    if ( true == enable_task_cancellation_ ) {
        uris_.invalidate_ = std::bind(&::ev::postgresql::JSONAPI::InvalidateHandler, this);
    }
    ::ev::scheduler::Scheduler::GetInstance().Register(this);
}

/**
 * @brief Default constructor.
 *
 * @param a_loggable_data_ref
 */
::ev::postgresql::JSONAPI::JSONAPI (const ::ev::postgresql::JSONAPI& a_json_api)
    : loggable_data_ref_(a_json_api.loggable_data_ref_), enable_task_cancellation_(a_json_api.enable_task_cancellation_)
{
    uris_.SetBase(a_json_api.uris_.GetBase());
    user_id_          = a_json_api.user_id_;
    entity_id_        = a_json_api.entity_id_;
    entity_schema_    = a_json_api.entity_schema_;
    sharded_schema_   = a_json_api.sharded_schema_;
    subentity_schema_ = a_json_api.subentity_schema_;
    subentity_prefix_ = a_json_api.subentity_prefix_;
    if ( true == enable_task_cancellation_ ) {
        uris_.invalidate_ = std::bind(&::ev::postgresql::JSONAPI::InvalidateHandler, this);
    }
    ::ev::scheduler::Scheduler::GetInstance().Register(this);
}

/**
 * @brief Destructor
 */
::ev::postgresql::JSONAPI::~JSONAPI ()
{
    ::ev::scheduler::Scheduler::GetInstance().Unregister(this);
}

#ifdef __APPLE__
#pragma mark -  API Method(s) / Function(s) - implementation
#endif

/**
 * @brief An API to GET data using a subrequest that will be processed by nginx_postgres submodule.
 *
 * @param a_uri
 * @param a_callback
 *
 * @param o_query
 */
void ::ev::postgresql::JSONAPI::Get (const std::string& a_uri, ::ev::postgresql::JSONAPI::Callback a_callback,
                                     std::string* o_query)
{

    Get(loggable_data_ref_, a_uri, a_callback, o_query);
}

/**
 * @brief An API to GET data using a subrequest that will be processed by nginx_postgres submodule.
 *
 * @param a_loggable_data
 * @param a_uri
 * @param a_callback
 *
 * @param o_query
 */
void ::ev::postgresql::JSONAPI::Get (const ::ev::Loggable::Data& a_loggable_data,
                                     const std::string& a_uri, ::ev::postgresql::JSONAPI::Callback a_callback,
                                     std::string* o_query)
{
    /*
     * Build Query
     */
    std::stringstream ss;
    ss << "SELECT response,http_status FROM jsonapi('GET', '" << a_uri << "', '', '" << user_id_ << "', '" << entity_id_ << "', '" << entity_schema_ << "', '" << sharded_schema_ << "', '" << subentity_schema_ << "', '" << subentity_prefix_ << "');";

    /*
     * Run query ( asynchronously )...
     */
    AsyncQuery(a_loggable_data, ss.str(), a_callback, o_query);
}

/**
 * @brief An API to POST data using a subrequest that will be processed CASPER CONNECTORS POSTGRES module.
 *
 * @param a_uri
 * @param a_body
 * @param a_callback
 *
 * @param o_query
 */
void ::ev::postgresql::JSONAPI::Post (const std::string& a_uri, const std::string& a_body, ::ev::postgresql::JSONAPI::Callback a_callback,
                                      std::string* o_query)
{
    Post(loggable_data_ref_, a_uri, a_body, a_callback, o_query);
}

/**
 * @brief An API to POST data using a subrequest that will be processed CASPER CONNECTORS POSTGRES module.
 *
 * @param a_loggable_data
 * @param a_uri
 * @param a_body
 * @param a_callback
 *
 * @param o_query
 */
void ::ev::postgresql::JSONAPI::Post (const ::ev::Loggable::Data& a_loggable_data,
                                      const std::string& a_uri, const std::string& a_body, ::ev::postgresql::JSONAPI::Callback a_callback,
                                      std::string* o_query)
{
    /*
     * Build Query
     */
    std::string body;
    ::ev::postgresql::Request::SQLEscape(a_body, body);

    std::stringstream ss;
    ss << "SELECT response,http_status FROM jsonapi('POST','" << a_uri << "','" << body <<  "','" << user_id_ << "', '" << entity_id_ << "', '" << entity_schema_ << "', '" << sharded_schema_ << "', '" << subentity_schema_ << "', '" << subentity_prefix_ << "');";
    
    /*
     * Run query ( asynchronously )...
     */
    AsyncQuery(a_loggable_data, ss.str(), a_callback, o_query);
}

/**
 * @brief An API to PATCH data using a subrequest that will be processed by CASPER CONNECTORS POSTGRES module.
 *
 * @param a_uri
 * @param a_body
 * @param a_callback
 *
 * @param o_query
 */
void ::ev::postgresql::JSONAPI::Patch (const std::string& a_uri, const std::string& a_body, ::ev::postgresql::JSONAPI::Callback a_callback,
                                       std::string* o_query)
{
    Patch(loggable_data_ref_, a_uri, a_body, a_callback, o_query);
}

/**
 * @brief An API to PATCH data using a subrequest that will be processed by CASPER CONNECTORS POSTGRES module.
 *
 * @param a_loggable_data
 * @param a_uri
 * @param a_body
 * @param a_callback
 *
 * @param o_query
 */
void ::ev::postgresql::JSONAPI::Patch (const ::ev::Loggable::Data& a_loggable_data,
                                       const std::string& a_uri, const std::string& a_body, ::ev::postgresql::JSONAPI::Callback a_callback,
                                       std::string* o_query)
{
    /*
     * Build Query
     */
    std::string body;
    ::ev::postgresql::Request::SQLEscape(a_body, body);

    std::stringstream ss;
    ss << "SELECT response,http_status FROM jsonapi('PATCH','" << a_uri << "','" << body <<  "','" << user_id_ << "', '" << entity_id_ << "', '" << entity_schema_ << "', '" << sharded_schema_ << "', '" << subentity_schema_ << "', '" << subentity_prefix_ << "');";

    /*
     * Run query ( asynchronously )...
     */
    AsyncQuery(a_loggable_data, ss.str(), a_callback, o_query);
}

/**
 * @brief An API to DELETE data using a subrequest that will be processed CASPER CONNECTORS POSTGRES module.
 *
 * @param a_uri
 * @param a_body
 * @param a_callback
 *
 * @param o_query
 */
void ::ev::postgresql::JSONAPI::Delete (const std::string& a_uri, const std::string& a_body, ::ev::postgresql::JSONAPI::Callback a_callback,
                                        std::string* o_query)
{
    Delete(loggable_data_ref_, a_uri, a_body, a_callback, o_query);
}

/**
 * @brief An API to DELETE data using a subrequest that will be processed CASPER CONNECTORS POSTGRES module.
 *
 * @param a_loggable_data
 * @param a_logger_module
 * @param a_uri
 * @param a_body
 * @param a_callback
 *
 * @param o_query
 */
void ::ev::postgresql::JSONAPI::Delete (const ::ev::Loggable::Data& a_loggable_data,
                                        const std::string& a_uri, const std::string& a_body, ::ev::postgresql::JSONAPI::Callback a_callback,
                                        std::string* o_query)
{
    /*
     * Build Query
     */
    std::string body;
    ::ev::postgresql::Request::SQLEscape(a_body, body);

    std::stringstream ss;
    ss << "SELECT response,http_status FROM jsonapi('DELETE','" << a_uri << "','" << body <<  "','" << user_id_ << "', '" << entity_id_ << "', '" << entity_schema_ << "', '" << sharded_schema_ << "', '" << subentity_schema_ << "', '" << subentity_prefix_ << "');";
    
    /*
     * Run query ( asynchronously )...
     */
    AsyncQuery(a_loggable_data, ss.str(), a_callback, o_query);
}

#ifdef __APPLE__
#pragma mark -
#endif

/**
 * @brief Issue a PG request, using a task.
 *
 * @param a_loggable_data
 * @param a_query
 * @param a_callback
 *
 * @param o_query
 */
void ::ev::postgresql::JSONAPI::AsyncQuery (const ::ev::Loggable::Data& a_loggable_data,
                                            const std::string a_query, ::ev::postgresql::JSONAPI::Callback a_callback,
                                            std::string* o_query)
{
    const std::string query = a_query;
    if ( nullptr != o_query ) {
        (*o_query) = query;
    }

    NewTask([query, a_loggable_data] () -> ::ev::Object* {

        return new ::ev::postgresql::Request(a_loggable_data, query);
<<<<<<< HEAD

    })->Then([] (::ev::Object* a_object) -> ::ev::Object* {

        ::ev::Result* result = dynamic_cast<::ev::Result*>(a_object);
        if ( nullptr == result ) {
            throw ::ev::Exception("Unexpected PostgreSQL result object: nullptr!");
        }

=======
        
    })->Finally([this, query, a_callback] (::ev::Object* a_object) {
                        
        const ::ev::Result* result = dynamic_cast<::ev::Result*>(a_object);
        if ( nullptr == result ) {
            throw ::ev::Exception("Unexpected PostgreSQL result object: nullptr!");
        }        
>>>>>>> 16d29419
        if ( 1 != result->DataObjectsCount() ) {
            throw ::ev::Exception("Unexpected number of PostgreSQL result objects: got " SIZET_FMT", expecting " SIZET_FMT "!",
                                  result->DataObjectsCount(), static_cast<size_t>(1)
            );
        }
<<<<<<< HEAD

=======
>>>>>>> 16d29419
        const ::ev::postgresql::Reply* reply = dynamic_cast<const ::ev::postgresql::Reply*>(result->DataObject());
        if ( nullptr == reply ) {
            const ::ev::postgresql::Error* error = dynamic_cast<const ::ev::postgresql::Error*>(result->DataObject());
            if ( nullptr != error ) {
                a_callback(/* a_uri */ query.c_str(), /* a_json */ nullptr, /* a_error */ error->message().c_str(), /* a_status */ 500, /* a_elapsed */ 0);
            } else {
                throw ::ev::Exception("Unexpected PostgreSQL data object!");
            }
<<<<<<< HEAD
        }

         // ... same as reply, but it was detached ...
        return result->DetachDataObject();

    })->Finally([query, a_callback] (::ev::Object* a_object) {

        const ::ev::postgresql::Reply* reply = dynamic_cast<const ::ev::postgresql::Reply*>(a_object);
        if ( nullptr == reply ) {
            throw ::ev::Exception("Unexpected PostgreSQL data object!");
        }

        const ::ev::postgresql::Value& value = reply->value();

        if ( true == value.is_error() ) {

            const char* const error = value.error_message();
            throw ::ev::Exception("PostgreSQL error: '%s'!", nullptr != error ? error : "nullptr");

        } else if ( true == value.is_null() ) {
            throw ::ev::Exception("Unexpected PostgreSQL unexpected data object : null!");
        }

        const int rows_count    = value.rows_count();
        const int columns_count = value.columns_count();
        if ( 1 != rows_count && 2 != columns_count ) {
            throw ::ev::Exception("Unexpected PostgreSQL unexpected number of returned rows : got %dx%d, expected 1x2 ( rows x columns )!",
                                  rows_count, columns_count);
        }

        uint16_t status = static_cast<uint16_t>(atoi(value.raw_value(0, 1)));;

        a_callback(/* a_uri */ query.c_str(), /* a_json */ value.raw_value(/* a_row */ 0, /* a_column */0), /* a_error */ nullptr, /* a_status */ status, reply->elapsed_);

=======
        } else {
            const ::ev::postgresql::Value& value = reply->value();
            if ( true == value.is_error() ) {
                const char* const error = value.error_message();
                throw ::ev::Exception("PostgreSQL error: '%s'!", nullptr != error ? error : "nullptr");
            } else if ( true == value.is_null() ) {
                throw ::ev::Exception("Unexpected PostgreSQL unexpected data object : null!");
            }
            const int rows_count    = value.rows_count();
            const int columns_count = value.columns_count();
            if ( 1 != rows_count && 2 != columns_count ) {
                throw ::ev::Exception("Unexpected PostgreSQL unexpected number of returned rows : got %dx%d, expected 1x2 ( rows x columns )!",
                                      rows_count, columns_count);
            }
            a_callback(/* a_uri */ query.c_str(), /* a_json */ value.raw_value(/* a_row */ 0, /* a_column */0), /* a_error */ nullptr, /* a_status */ static_cast<uint16_t>(atoi(value.raw_value(0, 1))), reply->elapsed_);
        }        
        
>>>>>>> 16d29419
    })->Catch([query, a_callback] (const ::ev::Exception& a_ev_exception) {

        a_callback(/* a_uri */ query.c_str(), /* a_json */ nullptr, /* a_error */ a_ev_exception.what(), /* a_status */ 500, /* a_elapsed */ 0);

    });
}

/**
 * @brief Create a new task.
 *
 * @param a_callback The first callback to be performed.
 */
::ev::scheduler::Task* ::ev::postgresql::JSONAPI::NewTask (const EV_TASK_PARAMS& a_callback)
{
    return new ::ev::scheduler::Task(a_callback,
                                     [this](::ev::scheduler::Task* a_task) {
                                         ::ev::scheduler::Scheduler::GetInstance().Push(this, a_task);
                                     }
    );
}

/**
 * @brief Invalidate possible running tasks.
 */
void ::ev::postgresql::JSONAPI::InvalidateHandler ()
{
   ::ev::scheduler::Scheduler::GetInstance().Unregister(this);
   ::ev::scheduler::Scheduler::GetInstance().Register(this);
}<|MERGE_RESOLUTION|>--- conflicted
+++ resolved
@@ -277,16 +277,6 @@
     NewTask([query, a_loggable_data] () -> ::ev::Object* {
 
         return new ::ev::postgresql::Request(a_loggable_data, query);
-<<<<<<< HEAD
-
-    })->Then([] (::ev::Object* a_object) -> ::ev::Object* {
-
-        ::ev::Result* result = dynamic_cast<::ev::Result*>(a_object);
-        if ( nullptr == result ) {
-            throw ::ev::Exception("Unexpected PostgreSQL result object: nullptr!");
-        }
-
-=======
         
     })->Finally([this, query, a_callback] (::ev::Object* a_object) {
                         
@@ -294,16 +284,11 @@
         if ( nullptr == result ) {
             throw ::ev::Exception("Unexpected PostgreSQL result object: nullptr!");
         }        
->>>>>>> 16d29419
         if ( 1 != result->DataObjectsCount() ) {
             throw ::ev::Exception("Unexpected number of PostgreSQL result objects: got " SIZET_FMT", expecting " SIZET_FMT "!",
                                   result->DataObjectsCount(), static_cast<size_t>(1)
             );
         }
-<<<<<<< HEAD
-
-=======
->>>>>>> 16d29419
         const ::ev::postgresql::Reply* reply = dynamic_cast<const ::ev::postgresql::Reply*>(result->DataObject());
         if ( nullptr == reply ) {
             const ::ev::postgresql::Error* error = dynamic_cast<const ::ev::postgresql::Error*>(result->DataObject());
@@ -312,42 +297,6 @@
             } else {
                 throw ::ev::Exception("Unexpected PostgreSQL data object!");
             }
-<<<<<<< HEAD
-        }
-
-         // ... same as reply, but it was detached ...
-        return result->DetachDataObject();
-
-    })->Finally([query, a_callback] (::ev::Object* a_object) {
-
-        const ::ev::postgresql::Reply* reply = dynamic_cast<const ::ev::postgresql::Reply*>(a_object);
-        if ( nullptr == reply ) {
-            throw ::ev::Exception("Unexpected PostgreSQL data object!");
-        }
-
-        const ::ev::postgresql::Value& value = reply->value();
-
-        if ( true == value.is_error() ) {
-
-            const char* const error = value.error_message();
-            throw ::ev::Exception("PostgreSQL error: '%s'!", nullptr != error ? error : "nullptr");
-
-        } else if ( true == value.is_null() ) {
-            throw ::ev::Exception("Unexpected PostgreSQL unexpected data object : null!");
-        }
-
-        const int rows_count    = value.rows_count();
-        const int columns_count = value.columns_count();
-        if ( 1 != rows_count && 2 != columns_count ) {
-            throw ::ev::Exception("Unexpected PostgreSQL unexpected number of returned rows : got %dx%d, expected 1x2 ( rows x columns )!",
-                                  rows_count, columns_count);
-        }
-
-        uint16_t status = static_cast<uint16_t>(atoi(value.raw_value(0, 1)));;
-
-        a_callback(/* a_uri */ query.c_str(), /* a_json */ value.raw_value(/* a_row */ 0, /* a_column */0), /* a_error */ nullptr, /* a_status */ status, reply->elapsed_);
-
-=======
         } else {
             const ::ev::postgresql::Value& value = reply->value();
             if ( true == value.is_error() ) {
@@ -365,7 +314,6 @@
             a_callback(/* a_uri */ query.c_str(), /* a_json */ value.raw_value(/* a_row */ 0, /* a_column */0), /* a_error */ nullptr, /* a_status */ static_cast<uint16_t>(atoi(value.raw_value(0, 1))), reply->elapsed_);
         }        
         
->>>>>>> 16d29419
     })->Catch([query, a_callback] (const ::ev::Exception& a_ev_exception) {
 
         a_callback(/* a_uri */ query.c_str(), /* a_json */ nullptr, /* a_error */ a_ev_exception.what(), /* a_status */ 500, /* a_elapsed */ 0);
