--- conflicted
+++ resolved
@@ -98,12 +98,8 @@
     va_end(args);
     
     if ( written < 0 ) {
-<<<<<<< HEAD
+        free(buffer);
         throw ::ev::Exception("string formatting error!");
-=======
-        free(buffer);
-        throw std::runtime_error {"string formatting error!"};
->>>>>>> e59826ee
     } else if ( written >= size ) {
         size   = static_cast<size_t>(written + sizeof(char));
         buffer = (char*) realloc(buffer, size );
@@ -112,18 +108,12 @@
         }
         
         va_copy(args, a_list);
-<<<<<<< HEAD
         written = vsnprintf(buffer, size, a_format, args);
+        va_end(args);
         if ( written != static_cast<int>(size - sizeof(char)) ) {
+            free(buffer);
             throw ::ev::Exception("String formatting error or buffer not large enough!");
-=======
-        size_t written = vsnprintf(buffer, size, a_format, args);
-        if ( written != size ) {
-            free(buffer);
-            throw std::runtime_error {" String formatting error or buffer not large enough!" };
->>>>>>> e59826ee
-        }
-        va_end(args);
+        }
     }
     payload_ = std::string(buffer);
     free(buffer);
