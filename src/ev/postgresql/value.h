/**
 * @file value.h - PostgreSQL Value
 *
 * Copyright (c) 2011-2018 Cloudware S.A. All rights reserved.
 *
 * This file is part of casper-connectors.
 *
 * casper-connectors is free software: you can redistribute it and/or modify
 * it under the terms of the GNU Affero General Public License as published by
 * the Free Software Foundation, either version 3 of the License, or
 * (at your option) any later version.
 *
 * casper-connectors is distributed in the hope that it will be useful,
 * but WITHOUT ANY WARRANTY; without even the implied warranty of
 * MERCHANTABILITY or FITNESS FOR A PARTICULAR PURPOSE.  See the
 * GNU General Public License for more details.
 *
 * You should have received a copy of the GNU Affero General Public License
 * along with casper.  If not, see <http://www.gnu.org/licenses/>.
 */
#pragma once
#ifndef NRS_EV_POSTGRESQL_VALUE_H_
#define NRS_EV_POSTGRESQL_VALUE_H_

#include <sys/types.h>
#include <stdint.h> // uint16_t
#include <vector>
#include <string>

#include <libpq-fe.h> // PG*
#include <string.h>   // strlen

#include "ev/object.h"
#include "ev/exception.h"

#include "cc/non-copyable.h"
#include "cc/non-movable.h"

namespace ev
{
    namespace postgresql
    {
        
        class Value final : public ev::Object, public ::cc::NonCopyable, public ::cc::NonMovable
        {
            
        public: // Data Type(s)
            
            enum class ContentType : uint16_t
            {
                Null,
                Table,
                Error,
                NotSet
            };
            
            typedef struct {
                const ExecStatusType status_;
                const char* const    message_;
            } Error;
            
        public: // Static Data
            
            static Value k_null_;
            
        protected: // Data
            
            ContentType              content_type_;  //!< Content type, one of \link ContentType \link.
            PGresult*                pg_result_;     //!< Collected PosgreSQL result.
            ExecStatusType           error_status_;  //!< Last error, one of \link ExecStatusType \link.
            char*                    error_message_; //!< Last error message.
            
        public: // Constructor(s) / Destructor
            
            Value   ();
            virtual ~Value ();
            
        public: // Operator(s) Overload
            
            void operator= (PGresult* a_result);
            void operator= (const Error& a_error);
            
        public: // Inline Method(s) / Function(s)
            
            const ContentType content_type  () const;
            const bool        is_null       () const;
            const bool        is_error      () const;
            const char* const error_message () const;
            ExecStatusType    status        () const;
            const char* const column_name   (const int a_number) const;
            const int         columns_count () const;
            const int         rows_count    () const;
            const char* const raw_value     (const size_t a_row, const size_t a_column) const;
<<<<<<< HEAD
            const char* const column_name   (int a_column) const;
            
=======
            const char* const cmd_status    () const;

>>>>>>> 46076826
        private: // Inline  Method(s) / Function(s)
            
            void Reset (const ContentType& a_content_type);
            
        };

        /**
         * @brief Operator '='.
         */
        inline void Value::operator= (PGresult* a_result)
        {
            if ( nullptr != a_result ) {
                Reset(Value::ContentType::Table);
            } else {
                Reset(Value::ContentType::Null);
            }
            pg_result_ = a_result;
        }
        
        inline const char* const Value::cmd_status () const
        {
            return PQcmdStatus(pg_result_);
        }
        
        inline void Value::operator= (const Error& a_error)
        {
            Reset(Value::ContentType::Error);
            if ( nullptr != a_error.message_ ) {
                error_message_ = new char[strlen(a_error.message_) + sizeof(char)];
                strcpy(error_message_, a_error.message_);
            }
            error_status_ = a_error.status_;
        }
        
        /**
         * @return This object content type, one of \link Value::ContentType \link.
         */
        inline const Value::ContentType Value::content_type () const
        {
            return content_type_;
        }
        
        /**
         * @return True if this object should be considered null, false otherwise.
         */
        inline const bool Value::is_null () const
        {
            return (( Value::ContentType::Null == content_type_ ) || ( nullptr == pg_result_ ) );
        }
        
        /**
         * @return True if this object has an error set, false otherwise.
         */
        inline const bool Value::is_error () const
        {
            return ( Value::ContentType::Error == content_type_ );
        }
    
        /**
         * @return The error message, null if none.
         */
        inline const char* const Value::error_message () const
        {
            return error_message_;
        }

        /**
        * @return Execution status, one of \link ExecStatusType \link.
         */
        inline ExecStatusType Value::status () const
        {
            return ( nullptr != pg_result_ ? PQresultStatus(pg_result_) : ExecStatusType::PGRES_NONFATAL_ERROR );
        }
    
        /**
         * @brief  Retrieve the column name associated with the given column number.
         *
         * @param a_number Column number, start at 0.
         *
         * @return Returns the column name associated with the given column number, nullptr if invalid call.
         */
        inline const char* const Value::column_name (const int a_number) const
        {
            return nullptr != pg_result_ ? PQfname(pg_result_, a_number) : nullptr;
        }
    
        /**
         * @return Number of columns.
         */
        inline const int Value::columns_count () const
        {
            return nullptr != pg_result_ ? PQnfields(pg_result_) : 0;
        }
        
        /**
         * @return Number of rows.
         */
        inline const int Value::rows_count () const
        {
            return nullptr != pg_result_ ? PQntuples(pg_result_) : 0;
        }

        /**
         * @return This object raw value, string representation.
         *
         * @param a_row
         * @param a_column
         */
        inline const char* const Value::raw_value (const size_t a_row, const size_t a_column) const
        {
            if ( nullptr == pg_result_ ) {
                throw ev::Exception("No data!");
            }
            
            const int n_rows   = PQntuples(pg_result_);
            const int n_columns = PQnfields(pg_result_);
            if ( n_rows <= 0 || n_columns <= 0 ) {
                throw ev::Exception("Out of bounds while accessing pg table!");
            }
            
            if ( a_row > static_cast<size_t>(n_rows) || a_column > static_cast<size_t>(n_columns) ) {
                throw ev::Exception("Out of bounds while accessing pg table!");
            }           
            return PQgetvalue(pg_result_, static_cast<int>(a_row), static_cast<int>(a_column));
        }
        
        /**
         * @return This object column name, string representation.
         *
         * @param a_column
         */
        inline const char* const Value::column_name (int a_column) const{
            if ( nullptr == pg_result_ ) {
                throw ev::Exception("No data!");
            }
            return PQfname(pg_result_, a_column);
        }

        /**
         * @brief Release previous allocated memory and reset data.
         *
         * @param a_content_type
         */
        inline void Value::Reset (const Value::ContentType& a_content_type)
        {
            content_type_ = a_content_type;
            if ( nullptr != pg_result_ ) {
                PQclear(pg_result_);
                pg_result_ = nullptr;
            }
            if ( nullptr != error_message_ ) {
                delete [] error_message_;
                error_message_ = nullptr;
            }
            error_status_ = PGRES_COMMAND_OK;
        }
        
    } // end of namespace 'postgresql'
    
} // end of namespace 'ev'

#endif // NRS_EV_POSTGRESQL_VALUE_H_<|MERGE_RESOLUTION|>--- conflicted
+++ resolved
@@ -91,13 +91,8 @@
             const int         columns_count () const;
             const int         rows_count    () const;
             const char* const raw_value     (const size_t a_row, const size_t a_column) const;
-<<<<<<< HEAD
-            const char* const column_name   (int a_column) const;
-            
-=======
             const char* const cmd_status    () const;
 
->>>>>>> 46076826
         private: // Inline  Method(s) / Function(s)
             
             void Reset (const ContentType& a_content_type);
@@ -220,20 +215,9 @@
             
             if ( a_row > static_cast<size_t>(n_rows) || a_column > static_cast<size_t>(n_columns) ) {
                 throw ev::Exception("Out of bounds while accessing pg table!");
-            }           
+            }
+            
             return PQgetvalue(pg_result_, static_cast<int>(a_row), static_cast<int>(a_column));
-        }
-        
-        /**
-         * @return This object column name, string representation.
-         *
-         * @param a_column
-         */
-        inline const char* const Value::column_name (int a_column) const{
-            if ( nullptr == pg_result_ ) {
-                throw ev::Exception("No data!");
-            }
-            return PQfname(pg_result_, a_column);
         }
 
         /**
