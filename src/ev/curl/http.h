/**
 * @file http.h
 *
 * Copyright (c) 2011-2018 Cloudware S.A. All rights reserved.
 *
 * This file is part of casper-connectors.
 *
 * casper-connectors is free software: you can redistribute it and/or modify
 * it under the terms of the GNU Affero General Public License as published by
 * the Free Software Foundation, either version 3 of the License, or
 * (at your option) any later version.
 *
 * casper-connectors is distributed in the hope that it will be useful,
 * but WITHOUT ANY WARRANTY; without even the implied warranty of
 * MERCHANTABILITY or FITNESS FOR A PARTICULAR PURPOSE.  See the
 * GNU General Public License for more details.
 *
 * You should have received a copy of the GNU Affero General Public License
 * along with casper.  If not, see <http://www.gnu.org/licenses/>.
 */
#pragma once
#ifndef NRS_EV_CURL_HTTP_H_
#define NRS_EV_CURL_HTTP_H_

#include "ev/scheduler/scheduler.h"

#include "ev/loggable.h"

#include "ev/curl/value.h"
#include "ev/curl/request.h"

#include <functional> // std::function
#include <string>     // std::string
#include <map>        // std::map

namespace ev
{

    namespace curl
    {

        class HTTP final : public ::ev::scheduler::Client
        {

        public: //

            #define EV_CURL_HTTP_SUCCESS_CALLBACK std::function<void(const ::ev::curl::Value&)>
            #define EV_CURL_HTTP_FAILURE_CALLBACK std::function<void(const ::ev::Exception&)>
            #define EV_CURL_HTTP_HEADERS          EV_CURL_HEADERS_MAP
            
        private: // Const Refs
            
            const Loggable::Data& loggable_data_;

        public: // Constructor / Destructor

            HTTP (const Loggable::Data& a_loggable_data);
            virtual ~HTTP();

        public: // Method(s) / Function(s)

            void GET    (const std::string& a_url, const EV_CURL_HTTP_HEADERS* a_headers,
                         EV_CURL_HTTP_SUCCESS_CALLBACK a_success_callback, EV_CURL_HTTP_FAILURE_CALLBACK a_failure_callback);
            void PUT    (const std::string& a_url, const EV_CURL_HTTP_HEADERS* a_headers,
                         const std::string* a_body,
                         EV_CURL_HTTP_SUCCESS_CALLBACK a_success_callback, EV_CURL_HTTP_FAILURE_CALLBACK a_failure_callback);
            void POST   (const std::string& a_url, const EV_CURL_HTTP_HEADERS* a_headers,
                         const std::string* a_body,
                         EV_CURL_HTTP_SUCCESS_CALLBACK a_success_callback, EV_CURL_HTTP_FAILURE_CALLBACK a_failure_callback);
<<<<<<< HEAD
            void DELETE (const std::string& a_url, const EV_CURL_HTTP_HEADERS* a_headers,
=======
            void PATCH  (const Loggable::Data& a_loggable_data,
                         const std::string& a_url, const EV_CURL_HTTP_HEADERS* a_headers,
                         const std::string* a_body,
                         EV_CURL_HTTP_SUCCESS_CALLBACK a_success_callback, EV_CURL_HTTP_FAILURE_CALLBACK a_failure_callback);
            
            void DELETE (const Loggable::Data& a_loggable_data,
                         const std::string& a_url, const EV_CURL_HTTP_HEADERS* a_headers,
>>>>>>> 46076826
                         const std::string* a_body,
                         EV_CURL_HTTP_SUCCESS_CALLBACK a_success_callback, EV_CURL_HTTP_FAILURE_CALLBACK a_failure_callback);

        private: // Method(s) / Function(s)

            void                   Async   (::ev::curl::Request* a_request,
                                            EV_CURL_HTTP_SUCCESS_CALLBACK a_success_callback, EV_CURL_HTTP_FAILURE_CALLBACK a_failure_callback);
            ::ev::scheduler::Task* NewTask (const EV_TASK_PARAMS& a_callback);

        }; // end of class 'HTTP'

    } // end of namespace 'curl'

} // end of namespace 'ev'


#endif // NRS_EV_CURL_HTTP_H_<|MERGE_RESOLUTION|>--- conflicted
+++ resolved
@@ -47,29 +47,25 @@
             #define EV_CURL_HTTP_SUCCESS_CALLBACK std::function<void(const ::ev::curl::Value&)>
             #define EV_CURL_HTTP_FAILURE_CALLBACK std::function<void(const ::ev::Exception&)>
             #define EV_CURL_HTTP_HEADERS          EV_CURL_HEADERS_MAP
-            
-        private: // Const Refs
-            
-            const Loggable::Data& loggable_data_;
 
         public: // Constructor / Destructor
 
-            HTTP (const Loggable::Data& a_loggable_data);
+            HTTP ();
             virtual ~HTTP();
 
         public: // Method(s) / Function(s)
 
-            void GET    (const std::string& a_url, const EV_CURL_HTTP_HEADERS* a_headers,
+            void GET    (const Loggable::Data& a_loggable_data,
+                         const std::string& a_url, const EV_CURL_HTTP_HEADERS* a_headers,
                          EV_CURL_HTTP_SUCCESS_CALLBACK a_success_callback, EV_CURL_HTTP_FAILURE_CALLBACK a_failure_callback);
-            void PUT    (const std::string& a_url, const EV_CURL_HTTP_HEADERS* a_headers,
+            void PUT    (const Loggable::Data& a_loggable_data,
+                         const std::string& a_url, const EV_CURL_HTTP_HEADERS* a_headers,
                          const std::string* a_body,
                          EV_CURL_HTTP_SUCCESS_CALLBACK a_success_callback, EV_CURL_HTTP_FAILURE_CALLBACK a_failure_callback);
-            void POST   (const std::string& a_url, const EV_CURL_HTTP_HEADERS* a_headers,
+            void POST   (const Loggable::Data& a_loggable_data,
+                         const std::string& a_url, const EV_CURL_HTTP_HEADERS* a_headers,
                          const std::string* a_body,
                          EV_CURL_HTTP_SUCCESS_CALLBACK a_success_callback, EV_CURL_HTTP_FAILURE_CALLBACK a_failure_callback);
-<<<<<<< HEAD
-            void DELETE (const std::string& a_url, const EV_CURL_HTTP_HEADERS* a_headers,
-=======
             void PATCH  (const Loggable::Data& a_loggable_data,
                          const std::string& a_url, const EV_CURL_HTTP_HEADERS* a_headers,
                          const std::string* a_body,
@@ -77,7 +73,6 @@
             
             void DELETE (const Loggable::Data& a_loggable_data,
                          const std::string& a_url, const EV_CURL_HTTP_HEADERS* a_headers,
->>>>>>> 46076826
                          const std::string* a_body,
                          EV_CURL_HTTP_SUCCESS_CALLBACK a_success_callback, EV_CURL_HTTP_FAILURE_CALLBACK a_failure_callback);
 
